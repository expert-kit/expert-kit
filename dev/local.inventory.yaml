nodes:
<<<<<<< HEAD
  - hostname: local-dev
    address: http://ek-worker:51234
    channel: grpc
=======
  - id: local-dev
    address: http://localhost:51234
    channel: grpc
    device: cpu
>>>>>>> e9831fa2
<|MERGE_RESOLUTION|>--- conflicted
+++ resolved
@@ -1,11 +1,5 @@
 nodes:
-<<<<<<< HEAD
-  - hostname: local-dev
-    address: http://ek-worker:51234
-    channel: grpc
-=======
   - id: local-dev
     address: http://localhost:51234
     channel: grpc
-    device: cpu
->>>>>>> e9831fa2
+    device: cpu