use std::{net::SocketAddr, path::Path, sync::LazyLock};

use config::{Config, Environment};
use once_cell::sync::OnceCell;
use serde::Deserialize;

#[derive(Debug, Deserialize, Clone)]
#[allow(unused)]
pub struct Addr {
    pub host: String,
    pub port: u16,
}

impl Addr {
    pub fn to_socket_addr(&self) -> SocketAddr {
        format!("{}:{}", self.host, self.port).parse().unwrap()
    }
}

#[derive(Debug, Deserialize, Clone)]
#[allow(unused)]
pub struct InferenceSettings {
    pub instance_name: String,
    pub model_name: String,
    pub hidden_dim: usize,
<<<<<<< HEAD
    pub intermediate_dim: usize
=======
    pub intermediate_dim: usize,
>>>>>>> fa8709e3
}

#[derive(Debug, Deserialize, Clone)]
#[allow(unused)]
pub struct DBSettings {
    pub db_dsn: String,
    pub max_conn_size: usize,
}

#[derive(Debug, Deserialize, Clone)]
#[allow(unused)]
pub struct ControllerSettings {
    pub listen: String,
    pub broadcast: String,
    pub ports: ControllerPorts,
}

#[derive(Debug, Deserialize, Clone)]
#[allow(unused)]
pub struct ControllerPorts {
    pub intra: u16,
    pub inter: u16,
}

#[derive(Debug, Deserialize, Clone)]
#[allow(unused)]
pub struct WorkerPorts {
    pub main: u16,
}

#[derive(Debug, Deserialize, Clone)]
#[allow(unused)]
pub struct WorkerSettings {
    pub id: Option<String>,
    pub listen: String,
    pub broadcast: String,
    pub ports: WorkerPorts,
    pub device: Option<String>,
}

#[derive(Debug, Deserialize, Clone)]
#[allow(unused)]
pub struct WeightSettings {
    pub server: Option<WeightServerSettings>,
    pub cache: OpenDALStorage,
}

#[derive(Debug, Deserialize, Clone)]
#[allow(unused)]
pub struct WeightServerSettings {
    pub addr: String,
}

#[derive(Debug, Deserialize, Clone)]
#[allow(unused)]
pub struct S3Config {
    pub access_key_id: String,
    pub access_key_secret: String,
    pub endpoint: String,
    pub region: String,
}

#[derive(Debug, Deserialize, Clone)]
#[allow(unused)]
pub struct FSConfig {
    pub path: String,
}

#[derive(Debug, Deserialize, Clone)]
#[allow(unused)]
pub enum OpenDALStorage {
    Fs(FSConfig),
    S3(S3Config),
}

#[derive(Debug, Deserialize, Clone)]
#[allow(unused)]
pub struct Settings {
    pub inference: InferenceSettings,
    pub db: DBSettings,
    pub weight: WeightSettings,
    pub controller: ControllerSettings,
    pub worker: WorkerSettings,
}

pub fn env_source() -> Environment {
    static ENV_SRC: LazyLock<Environment> = std::sync::LazyLock::new(|| {
        Environment::with_prefix("EK")
            .try_parsing(false)
            .separator("_")
    });
    ENV_SRC.clone()
}
pub fn get_ek_settings_base(src: &[&str]) -> &'static Settings {
    static CONFIG: OnceCell<Settings> = OnceCell::new();
    let res = CONFIG.get_or_init(|| {
        let mut settings = Config::builder();
        let candidates = src.iter().chain(["/etc/expert-kit/config.yaml"].iter());

        for path in candidates {
            if Path::new(path).exists() {
                log::info!("Loading config from {}", path);
                settings = settings.add_source(config::File::with_name(path));
                break;
            }
        }
        settings = settings.add_source(env_source());
        let settings = settings.build().unwrap();

        settings.try_deserialize::<Settings>().unwrap()
    });
    res
}

pub fn get_ek_settings() -> &'static Settings {
    get_ek_settings_base(&[])
}

#[cfg(test)]
mod test {
    use config::{File, FileFormat};

    use crate::config::env_source;

    use super::Settings;

    fn get_example_config() -> &'static str {
        r#"
inference:
  instance_name: qwen3_moe_30b_local_test
  model_name: ds-tiny
  hidden_dim: 2048
  intermediate_dim: 768
  
db:
  db_dsn: postgres://dev:dev@localhost:5432/dev
  max_conn_size: 32

weight:
  server:
    addr: http://?
  cache:
    Fs:
      path: /

worker:
  id: local_test
  listen: 0.0.0.0
  broadcast: 0.0.0.0
  ports:
    main: 51234

controller:
  listen: 0.0.0.0
  broadcast: localhost
  ports:
    intra: 5001
    inter: 5002
"#
    }

    #[test]
    fn basic_test() {
        let example_yaml = get_example_config();
        let config = config::Config::builder()
            .add_source(File::from_str(example_yaml, FileFormat::Yaml))
            .build()
            .unwrap();
        let res = config.try_deserialize::<Settings>().unwrap();
        assert_eq!(res.inference.hidden_dim, 2048);
    }

    #[test]
    fn test_env_override() {
        let example_yaml = get_example_config();
        unsafe { std::env::set_var("EK_WORKER_ID", "override_test") };
        let config = config::Config::builder()
            .add_source(File::from_str(example_yaml, FileFormat::Yaml))
            .add_source(env_source())
            .build()
            .unwrap();
        let res = config.try_deserialize::<Settings>().unwrap();
        assert_eq!(res.worker.id.unwrap(), "override_test");
    }
}<|MERGE_RESOLUTION|>--- conflicted
+++ resolved
@@ -23,11 +23,7 @@
     pub instance_name: String,
     pub model_name: String,
     pub hidden_dim: usize,
-<<<<<<< HEAD
-    pub intermediate_dim: usize
-=======
     pub intermediate_dim: usize,
->>>>>>> fa8709e3
 }
 
 #[derive(Debug, Deserialize, Clone)]
