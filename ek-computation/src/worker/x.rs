use gethostname::gethostname;
use opendal::Buffer;
use tonic::transport::Endpoint;

use std::{str::FromStr, sync::Arc};

use ek_base::{config::get_ek_settings, error::EKResult};
use ek_db::safetensor::{ExpertKey, SafeTensorDB};
use tokio::sync::RwLock;

use crate::{ffn::ExpertBackend, x};

use super::manager::ExpertDB;

pub async fn load_expert_task(
    tensor_db: Arc<RwLock<SafeTensorDB>>,
    expert_db: Arc<RwLock<dyn ExpertDB + Sync + Send + 'static>>,
    instance: x::EKInstance,
    expert_key: &ExpertKey,
) -> EKResult<()> {
    let expert_str_key = expert_key.as_object_key();
    {
        let read_guard = expert_db.read().await;
        if read_guard.has(&expert_str_key) {
            log::info!("expert {} already loaded or is loading", &expert_str_key);
            return Ok(());
        }
    }

    {
        let mut wg = expert_db.write().await;
        wg.lock(&expert_str_key)?;
    }

    let buf: Buffer;
    {
        let rg = tensor_db.read().await;

        buf = rg.load(expert_key).await?;
    }

    {
        let mut tdb_wg = tensor_db.write().await;
        tdb_wg.save(&expert_str_key, buf)?;
    }

    {
        let rg = tensor_db.read().await;
        let st = rg.as_safetensor(&expert_str_key)?;
        let backend = ExpertBackend::build(instance, &st).await?;
        let mut edb_wg = expert_db.write().await;
        edb_wg.insert(&expert_str_key, backend).await?;
        edb_wg.unlock(&expert_str_key);
    }

    Ok(())
}

<<<<<<< HEAD
pub fn get_s3_dal_operator() -> opendal::Operator {
    static INSTANCE: OnceCell<opendal::Operator> = OnceCell::new();

    let res = INSTANCE.get_or_init(|| {
        let provider = get_config_key("storage_provider");

        match provider {
            "s3" => {
                log::info!("using s3 as weight store");
                let builder = S3::default()
                    .access_key_id(get_config_key("storage_s3_access_key_id"))
                    .secret_access_key(get_config_key("storage_s3_access_key_secret"))
                    .endpoint(get_config_key("storage_s3_endpoint"))
                    .region(get_config_key("storage_s3_region"));
                Operator::new(builder).unwrap().finish()
            }
            "fs" => {
                log::info!("using local file system as weight store");
                let path = get_config_key("storage_fs_path");
                let builder = Fs::default().root(path);
                Operator::new(builder).unwrap().finish()
            }
            _ => {
                panic!("unsupported storage provider");
            }
        }
    });
    res.clone()
}

pub fn get_hostname() -> String {
    let ek_hostname = get_config_key("hostname");
    if !ek_hostname.is_empty() {
        return ek_hostname.to_string();
=======
pub fn get_worker_id() -> String {
    let settings = get_ek_settings();
    let ek_worker_id = settings.worker.id.clone();
    if let Some(wid) = ek_worker_id {
        return wid;
>>>>>>> c84cd6f7
    }
    let hn = gethostname();
    hn.into_string().unwrap()
}

<<<<<<< HEAD
pub fn get_control_plan_addr() -> Endpoint {
    let ek_control_plan_addr = std::env::var("EK_CONTROL_PLAN_ADDR").ok();
    let ek_control_plan_addr = get_config_key("control_plan_addr");
    if !ek_control_plan_addr.is_empty() {
        return Endpoint::from_static(ek_control_plan_addr);
    }
    // Default to localhost
    let addr = "http://[::1]:5001";
    Endpoint::from_static(addr)
=======
pub fn get_controller_addr() -> Endpoint {
    let settings = get_ek_settings();
    let addr = format!(
        "http://{}:{}",
        settings.controller.broadcast.host, settings.controller.broadcast.port
    );
    Endpoint::from_str(addr.as_str()).unwrap()
>>>>>>> c84cd6f7
}<|MERGE_RESOLUTION|>--- conflicted
+++ resolved
@@ -56,64 +56,16 @@
     Ok(())
 }
 
-<<<<<<< HEAD
-pub fn get_s3_dal_operator() -> opendal::Operator {
-    static INSTANCE: OnceCell<opendal::Operator> = OnceCell::new();
-
-    let res = INSTANCE.get_or_init(|| {
-        let provider = get_config_key("storage_provider");
-
-        match provider {
-            "s3" => {
-                log::info!("using s3 as weight store");
-                let builder = S3::default()
-                    .access_key_id(get_config_key("storage_s3_access_key_id"))
-                    .secret_access_key(get_config_key("storage_s3_access_key_secret"))
-                    .endpoint(get_config_key("storage_s3_endpoint"))
-                    .region(get_config_key("storage_s3_region"));
-                Operator::new(builder).unwrap().finish()
-            }
-            "fs" => {
-                log::info!("using local file system as weight store");
-                let path = get_config_key("storage_fs_path");
-                let builder = Fs::default().root(path);
-                Operator::new(builder).unwrap().finish()
-            }
-            _ => {
-                panic!("unsupported storage provider");
-            }
-        }
-    });
-    res.clone()
-}
-
-pub fn get_hostname() -> String {
-    let ek_hostname = get_config_key("hostname");
-    if !ek_hostname.is_empty() {
-        return ek_hostname.to_string();
-=======
 pub fn get_worker_id() -> String {
     let settings = get_ek_settings();
     let ek_worker_id = settings.worker.id.clone();
     if let Some(wid) = ek_worker_id {
         return wid;
->>>>>>> c84cd6f7
     }
     let hn = gethostname();
     hn.into_string().unwrap()
 }
 
-<<<<<<< HEAD
-pub fn get_control_plan_addr() -> Endpoint {
-    let ek_control_plan_addr = std::env::var("EK_CONTROL_PLAN_ADDR").ok();
-    let ek_control_plan_addr = get_config_key("control_plan_addr");
-    if !ek_control_plan_addr.is_empty() {
-        return Endpoint::from_static(ek_control_plan_addr);
-    }
-    // Default to localhost
-    let addr = "http://[::1]:5001";
-    Endpoint::from_static(addr)
-=======
 pub fn get_controller_addr() -> Endpoint {
     let settings = get_ek_settings();
     let addr = format!(
@@ -121,5 +73,4 @@
         settings.controller.broadcast.host, settings.controller.broadcast.port
     );
     Endpoint::from_str(addr.as_str()).unwrap()
->>>>>>> c84cd6f7
 }