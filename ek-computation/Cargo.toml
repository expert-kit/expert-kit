[package]
name = "ek_computation"
version = "0.1.0"
edition = "2024"

[dependencies]

serde = { workspace = true }
tonic = { workspace = true }
prost = { workspace = true }
tokio = { workspace = true }
rmp-serde = { workspace = true }
tch = { workspace = true }
ndarray = { workspace = true }
ndarray-rand = { workspace = true }
ort = { workspace = true }
polars = { workspace = true }
polars-io = { workspace = true }
clap = { workspace = true }
pretty_env_logger = { workspace = true }
log = { workspace = true }
safetensors.workspace = true
async-trait = { workspace = true }
opendal = { workspace = true }
sysinfo = { workspace = true }
bytes = { workspace = true }
ek_base = { path = "../ek-base" }
ek_db = { path = "../ek-db" }
<<<<<<< HEAD
serde_json = "1.0.140"
env_logger = "0.11.8"
rand = "0.9.0"
=======
diesel = { workspace = true }
serde_json = { workspace = true }
tokio-stream = { workspace = true }
async-channel = { workspace = true }
diesel-async = { workspace = true }
once_cell = { workspace = true }
object_store = "0.12.0"
object_store_opendal = "0.51.0"
gethostname = "1.0.1"
>>>>>>> 1130e178


[build-dependencies]
tonic-build = "*"

[[example]]
name = "simple_client"

[lib]
crate-type = ["cdylib", "staticlib", "rlib"]<|MERGE_RESOLUTION|>--- conflicted
+++ resolved
@@ -26,11 +26,6 @@
 bytes = { workspace = true }
 ek_base = { path = "../ek-base" }
 ek_db = { path = "../ek-db" }
-<<<<<<< HEAD
-serde_json = "1.0.140"
-env_logger = "0.11.8"
-rand = "0.9.0"
-=======
 diesel = { workspace = true }
 serde_json = { workspace = true }
 tokio-stream = { workspace = true }
@@ -40,7 +35,6 @@
 object_store = "0.12.0"
 object_store_opendal = "0.51.0"
 gethostname = "1.0.1"
->>>>>>> 1130e178
 
 
 [build-dependencies]
