# coding=utf-8
# Copyright 2025 The Qwen team, Alibaba Group and the HuggingFace Inc. team. All rights reserved.
#
# Modifications Copyright (c) 2025 expertkit-torch.
#
# This file is based on code from the Qwen3 project (originally licensed under Apache 2.0)
# and has been modified.
#
# Licensed under the Apache License, Version 2.0 (the "License");
# you may not use this file except in compliance with the License.
# You may obtain a copy of the License at
#
#     http://www.apache.org/licenses/LICENSE-2.0
#
# Unless required by applicable law or agreed to in writing, software
# distributed under the License is distributed on an "AS IS" BASIS,
# WITHOUT WARRANTIES OR CONDITIONS OF ANY KIND, either express or implied.
# See the License for the specific language governing permissions and
# limitations under the License.

import argparse
import time
import torch
import torch.nn.functional as F

from typing import Optional, Dict, Any, List
from transformers import (
    AutoTokenizer,
    AutoModelForCausalLM,
)
from transformers.utils.logging import set_verbosity_error
from transformers.models.qwen3_moe import modeling_qwen3_moe as qwen3_moe
from torch import nn
from expertkit_torch.grpc_client import ExpertKitClient

from expertkit_torch.utils.profiler_manager import ProfilerManager

set_verbosity_error()

# default timeout interval for ek client, in seconds
DEFAULT_TIMEOUT_INTVAL = 100
layer_idx = 0


def intercept_moe(
    enable_ek: bool = True,
    ek_addr: str = "localhost:5002",
    ek_model_name: str = "qwen3",    
):
<<<<<<< HEAD
    class InterceptedMoE(nn.Module):
=======
    class Intercepted(nn.Module):
>>>>>>> 8af005fa
        client: ExpertKitClient = None

        def __init__(self, config):
            super().__init__()
            global layer_idx
<<<<<<< HEAD
            if enable_ek and InterceptedMoE.client is None:
                InterceptedMoE.client = ExpertKitClient(ek_addr, DEFAULT_TIMEOUT_INTVAL)
=======
            if enable_ek and Intercepted.client is None:
                Intercepted.client = ExpertKitClient(ek_addr, DEFAULT_TIMEOUT_INTVAL)
>>>>>>> 8af005fa
            self.layer_id = layer_idx
            layer_idx += 1
            layer_idx = layer_idx % config.num_hidden_layers
            self.num_experts = config.num_experts
            self.top_k = config.num_experts_per_tok
            self.norm_topk_prob = config.norm_topk_prob

            self.gate = nn.Linear(config.hidden_size, config.num_experts, bias=False)
            if not enable_ek:
                self.experts = nn.ModuleList(
                    [
                        qwen3_moe.Qwen3MoeMLP(
                            config, intermediate_size=config.moe_intermediate_size
                        )
                        for _ in range(self.num_experts)
                    ]
                )

        def ek_forward(
            self,
            *,
            hidden_states: torch.Tensor,
            routing_weights: torch.Tensor,
            selected_experts: torch.Tensor,
            batch_size: int,
            sequence_length: int,
            hidden_dim: int,
        ):
            # Start timing for expert computation
            start_time = time.time()
            
            expert_ids = []
            total_seq_len, _ = hidden_states.shape
            for seq_idx in range(total_seq_len):
                eids = selected_experts[seq_idx].tolist()
                ids = [
                    f"{ek_model_name}/l{self.layer_id}-e{expert_idx}"
                    for expert_idx in eids
                ]
                expert_ids.append(ids)

            outputs = self.client.forward_expert(
                expert_ids=expert_ids, hidden_state=hidden_states
            )
            outputs = outputs.to(device=hidden_states.device, dtype=hidden_states.dtype)
            expanded_weights = routing_weights.unsqueeze(-1)
            output = torch.sum(expanded_weights * outputs, dim=1)

            final_hidden_states = output.reshape(
                batch_size, sequence_length, hidden_dim
            )
            
            # Record expert computation time if profiler is available
            end_time = time.time()

            return final_hidden_states

        def normal_forward(
            self,
            *,
            hidden_states: torch.Tensor,
            routing_weights: torch.Tensor,
            selected_experts: torch.Tensor,
            expert_mask: torch.Tensor,
            batch_size: int,
            sequence_length: int,
            hidden_dim: int,
        ):
            # Start timing for expert computation
            start_time = time.time()
            
            final_hidden_states = torch.zeros(
                (batch_size * sequence_length, hidden_dim),
                dtype=hidden_states.dtype,
                device=hidden_states.device,
            )
            for expert_idx in range(self.num_experts):
                expert_layer = self.experts[expert_idx]
                idx, top_x = torch.where(expert_mask[expert_idx])
                current_state = hidden_states[None, top_x].reshape(-1, hidden_dim)
                current_hidden_states = (
                    expert_layer(current_state) * routing_weights[top_x, idx, None]
                )
                final_hidden_states.index_add_(
                    0, top_x, current_hidden_states.to(hidden_states.dtype)
                )
            final_hidden_states = final_hidden_states.reshape(
                batch_size, sequence_length, hidden_dim
            )
            
            # Record expert computation time if profiler is available
            end_time = time.time()
                
            return final_hidden_states

        def forward(self, hidden_states: torch.Tensor) -> torch.Tensor:
            # Timing overall MoE forward pass
            forward_start = time.time()
            
            batch_size, sequence_length, hidden_dim = hidden_states.shape
            hidden_states = hidden_states.view(-1, hidden_dim)
            
            # Process router logits (no need to time separately)
            router_logits = self.gate(hidden_states)
            routing_weights = F.softmax(router_logits, dim=1, dtype=torch.float)
            routing_weights, selected_experts = torch.topk(
                routing_weights, self.top_k, dim=-1
            )
            if self.norm_topk_prob:  # only diff with mixtral sparse moe block!
                routing_weights /= routing_weights.sum(dim=-1, keepdim=True)
            # we cast back to the input dtype
            routing_weights = routing_weights.to(hidden_states.dtype)

            final_hidden_states = torch.zeros(
                (batch_size * sequence_length, hidden_dim),
                dtype=hidden_states.dtype,
                device=hidden_states.device,
            )

            # One hot encode the selected experts to create an expert mask
            # this will be used to easily index which expert is going to be sollicitated
            expert_mask = torch.nn.functional.one_hot(
                selected_experts, num_classes=self.num_experts
            ).permute(2, 1, 0)

<<<<<<< HEAD
            # Expert computation (profiled within these methods)
=======
>>>>>>> 8af005fa
            if enable_ek:
                final = self.ek_forward(
                    hidden_states=hidden_states,
                    routing_weights=routing_weights,
                    selected_experts=selected_experts,
                    batch_size=batch_size,
                    sequence_length=sequence_length,
                    hidden_dim=hidden_dim,
                )
            else:
                final = self.normal_forward(
                    hidden_states=hidden_states,
                    routing_weights=routing_weights,
                    selected_experts=selected_experts,
                    expert_mask=expert_mask,
                    batch_size=batch_size,
                    sequence_length=sequence_length,
                    hidden_dim=hidden_dim,
                )

            # Record overall MoE time only if profiler is available
            forward_end = time.time()

            return final, router_logits

    delattr(qwen3_moe, "Qwen3MoeSparseMoeBlock")
    setattr(qwen3_moe, "Qwen3MoeSparseMoeBlock", InterceptedMoE)

tokenizer: Optional[AutoTokenizer] = None
model: Optional[AutoModelForCausalLM] = None

<<<<<<< HEAD
def evaluate_batch(
    *, 
    model_path="./", 
    prompts="What is MoE Model?", 
    enable_ek=True,
    ek_addr="localhost:5002",
    ek_model_name="qwen3"
) -> Dict[str, Any]:
    """
    Batch inference with performance profiling.
    
    Args:
        model_path: Path to the pretrained model
        prompts: List of prompt strings for batch processing
        enable_ek: Whether to enable expert knowledge
    
    Returns:
        Dictionary containing results and performance metrics
    """
    if prompts is None:
        prompts = ["What is MoE Model?"]
    
    # Convert str to list
    if isinstance(prompts, str):
        prompts = [prompts]
    
    # First intercept the MoE module - completely independent of profiling
=======
def evaluate(
    *, 
    model_path="./", 
    prompt="What is MoE Model?", 

    enable_ek=True,
    ek_addr="localhost:5002",
    ek_model_name="qwen3"
):
>>>>>>> 8af005fa
    intercept_moe(
        enable_ek=enable_ek,
        ek_addr=ek_addr,
        ek_model_name=ek_model_name,
<<<<<<< HEAD
    )

    # Load the tokenizer and the model only once
    global tokenizer, model
    if tokenizer is None:    
        tokenizer = AutoTokenizer.from_pretrained(
            pretrained_model_name_or_path=model_path,
        )
    if model is None:
        model = AutoModelForCausalLM.from_pretrained(
            pretrained_model_name_or_path=model_path,
            torch_dtype="auto",
        )
    
    # Initialize profiler manager with context manager
    with ProfilerManager(batch_size=len(prompts)) as profiler:
        # Wrap model with profiler - completely non-invasive
        profiler.wrap_model(model)
        
        # Prepare batch messages
        batch_messages = []
        for prompt in prompts:
            messages = [{"role": "user", "content": prompt}]
            text = tokenizer.apply_chat_template(
                messages,
                tokenize=False,
                add_generation_prompt=True,
                enable_thinking=True,
            )
            batch_messages.append(text)
        
        # Tokenize batch inputs with padding
        model_inputs = tokenizer(
            batch_messages, 
            return_tensors="pt", 
            padding=True, 
            truncation=True
        ).to(model.device)
        
        # Generate responses - profiling happens automatically via hooks
        generated_ids = model.generate(
            **model_inputs, 
            max_new_tokens=50,
            pad_token_id=tokenizer.eos_token_id
        )
        
        # Process generated sequences
        results = []
        for i in range(len(prompts)):
            # Extract output tokens
            input_length = len(model_inputs.input_ids[i])
            output_ids = generated_ids[i][input_length:].tolist()
            
            # Remove padding tokens
            if tokenizer.pad_token_id is not None:
                output_ids = [token_id for token_id in output_ids if token_id != tokenizer.pad_token_id]
            
            # Extract thinking content
            thinking_finish = False
            try:
                # Find </think> token (151668)
                index = len(output_ids) - output_ids[::-1].index(151668)
                thinking_finish = True
            except ValueError:
                # Thinking not finished
                index = len(output_ids) - 1
=======
    )
    # load the tokenizer and the model
    tokenizer = AutoTokenizer.from_pretrained(
        pretrained_model_name_or_path=model_path,
    )
    model = AutoModelForCausalLM.from_pretrained(
        pretrained_model_name_or_path=model_path,
        torch_dtype="auto",
    )

    # prepare the model input
    messages = [{"role": "user", "content": prompt}]
    text = tokenizer.apply_chat_template(
        messages,
        tokenize=False,
        add_generation_prompt=True,
        enable_thinking=True,  # Switches between thinking and non-thinking modes. Default is True.
    )
    model_inputs = tokenizer([text], return_tensors="pt").to(model.device)

    # conduct text completion
    now = time.time()
    generated_ids = model.generate(**model_inputs, max_new_tokens=50)
    end = time.time()
    print("elapsed time:", end - now)
    output_ids = generated_ids[0][len(model_inputs.input_ids[0]) :].tolist()

    thinking_finish = False
    # parsing thinking content
    try:
        # rindex finding 151668 (</think>)
        index = len(output_ids) - output_ids[::-1].index(151668)
        thinking_finish = True
    except ValueError:
        # thinking not finish
        index = len(output_ids) - 1

    thinking_content = tokenizer.decode(
        output_ids[:index], skip_special_tokens=True
    ).strip("\n")
    content = tokenizer.decode(output_ids[index:], skip_special_tokens=True).strip("\n")

    print("thinking content:", thinking_content)
    if thinking_finish:
        print("content:", content)
    return {
        "thinking_content": thinking_content,
        "content": content,
    }
>>>>>>> 8af005fa

            thinking_content = tokenizer.decode(
                output_ids[:index], skip_special_tokens=True
            ).strip("\n")

            content = tokenizer.decode(
                output_ids[index:], 
                skip_special_tokens=True
            ).strip("\n")
            
            results.append({
                "prompt": prompts[i],
                "thinking_content": thinking_content,
                "content": content,
                "input_tokens": len(model_inputs.input_ids[i]),
                "output_tokens": len(output_ids),
            })
        
        # Context manager exit will automatically unwrap the model and print the report
        return {
            "results": results,
            "performance": profiler.report()
        }


def main():
    parser = argparse.ArgumentParser()
    parser.add_argument(
        "--model_path",
        type=str,
        required=True,
        help="Path to the model directory.",
    )
    parser.add_argument(
        "--enable_ek",
        action=argparse.BooleanOptionalAction,
        default=True,
        help="Enable ExpertKit.",
    )
    parser.add_argument(
        "--ek_model_name",
        type=str,
        default="qwen3",
        help="The name of the model used in ExpertKit.",
    )
    parser.add_argument(
        "--ek_addr",
        type=str,
        default="localhost:5002",
        help="The address of the ExpertKit server.",
    )
<<<<<<< HEAD
    parser.add_argument(
        "--detail_profile",
        action="store_true",
        help="Enable detailed profiling of model components (attention vs expert).",
    )
    args = parser.parse_args()

    test_prompts = [
        "What is MoE Model?",
        "Explain the benefits of mixture of experts.",
        "How does MoE improve model efficiency?",
        "Compare MoE with dense models.",
    ] * 512
    
    test_batch_sizes = [1, 2, 4, 8, 16, 32, 64, 128, 256]
    for batch_size in test_batch_sizes:
        batch_result = evaluate_batch(
            model_path=args.model_path, 
            prompts=test_prompts[:batch_size], 
            enable_ek=args.enable_ek,
            ek_addr=args.ek_addr,
            ek_model_name=args.ek_model_name,
        )

if __name__ == "__main__":
    main()
=======
    args = parser.parse_args()
    evaluate(
        model_path=args.model_path,
        prompt="What is MoE Model?", 

        enable_ek=args.enable_ek,
        ek_addr=args.ek_addr,
        ek_model_name=args.ek_model_name,
    )
>>>>>>> 8af005fa
<|MERGE_RESOLUTION|>--- conflicted
+++ resolved
@@ -47,23 +47,14 @@
     ek_addr: str = "localhost:5002",
     ek_model_name: str = "qwen3",    
 ):
-<<<<<<< HEAD
     class InterceptedMoE(nn.Module):
-=======
-    class Intercepted(nn.Module):
->>>>>>> 8af005fa
         client: ExpertKitClient = None
 
         def __init__(self, config):
             super().__init__()
             global layer_idx
-<<<<<<< HEAD
             if enable_ek and InterceptedMoE.client is None:
                 InterceptedMoE.client = ExpertKitClient(ek_addr, DEFAULT_TIMEOUT_INTVAL)
-=======
-            if enable_ek and Intercepted.client is None:
-                Intercepted.client = ExpertKitClient(ek_addr, DEFAULT_TIMEOUT_INTVAL)
->>>>>>> 8af005fa
             self.layer_id = layer_idx
             layer_idx += 1
             layer_idx = layer_idx % config.num_hidden_layers
@@ -189,10 +180,6 @@
                 selected_experts, num_classes=self.num_experts
             ).permute(2, 1, 0)
 
-<<<<<<< HEAD
-            # Expert computation (profiled within these methods)
-=======
->>>>>>> 8af005fa
             if enable_ek:
                 final = self.ek_forward(
                     hidden_states=hidden_states,
@@ -224,7 +211,6 @@
 tokenizer: Optional[AutoTokenizer] = None
 model: Optional[AutoModelForCausalLM] = None
 
-<<<<<<< HEAD
 def evaluate_batch(
     *, 
     model_path="./", 
@@ -252,22 +238,10 @@
         prompts = [prompts]
     
     # First intercept the MoE module - completely independent of profiling
-=======
-def evaluate(
-    *, 
-    model_path="./", 
-    prompt="What is MoE Model?", 
-
-    enable_ek=True,
-    ek_addr="localhost:5002",
-    ek_model_name="qwen3"
-):
->>>>>>> 8af005fa
     intercept_moe(
         enable_ek=enable_ek,
         ek_addr=ek_addr,
         ek_model_name=ek_model_name,
-<<<<<<< HEAD
     )
 
     # Load the tokenizer and the model only once
@@ -334,57 +308,6 @@
             except ValueError:
                 # Thinking not finished
                 index = len(output_ids) - 1
-=======
-    )
-    # load the tokenizer and the model
-    tokenizer = AutoTokenizer.from_pretrained(
-        pretrained_model_name_or_path=model_path,
-    )
-    model = AutoModelForCausalLM.from_pretrained(
-        pretrained_model_name_or_path=model_path,
-        torch_dtype="auto",
-    )
-
-    # prepare the model input
-    messages = [{"role": "user", "content": prompt}]
-    text = tokenizer.apply_chat_template(
-        messages,
-        tokenize=False,
-        add_generation_prompt=True,
-        enable_thinking=True,  # Switches between thinking and non-thinking modes. Default is True.
-    )
-    model_inputs = tokenizer([text], return_tensors="pt").to(model.device)
-
-    # conduct text completion
-    now = time.time()
-    generated_ids = model.generate(**model_inputs, max_new_tokens=50)
-    end = time.time()
-    print("elapsed time:", end - now)
-    output_ids = generated_ids[0][len(model_inputs.input_ids[0]) :].tolist()
-
-    thinking_finish = False
-    # parsing thinking content
-    try:
-        # rindex finding 151668 (</think>)
-        index = len(output_ids) - output_ids[::-1].index(151668)
-        thinking_finish = True
-    except ValueError:
-        # thinking not finish
-        index = len(output_ids) - 1
-
-    thinking_content = tokenizer.decode(
-        output_ids[:index], skip_special_tokens=True
-    ).strip("\n")
-    content = tokenizer.decode(output_ids[index:], skip_special_tokens=True).strip("\n")
-
-    print("thinking content:", thinking_content)
-    if thinking_finish:
-        print("content:", content)
-    return {
-        "thinking_content": thinking_content,
-        "content": content,
-    }
->>>>>>> 8af005fa
 
             thinking_content = tokenizer.decode(
                 output_ids[:index], skip_special_tokens=True
@@ -436,7 +359,6 @@
         default="localhost:5002",
         help="The address of the ExpertKit server.",
     )
-<<<<<<< HEAD
     parser.add_argument(
         "--detail_profile",
         action="store_true",
@@ -462,15 +384,4 @@
         )
 
 if __name__ == "__main__":
-    main()
-=======
-    args = parser.parse_args()
-    evaluate(
-        model_path=args.model_path,
-        prompt="What is MoE Model?", 
-
-        enable_ek=args.enable_ek,
-        ek_addr=args.ek_addr,
-        ek_model_name=args.ek_model_name,
-    )
->>>>>>> 8af005fa
+    main()